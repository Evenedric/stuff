--- conflicted
+++ resolved
@@ -13,20 +13,6 @@
 
 // SimulationStep() can call these functions to draw output to the shell.
 
-<<<<<<< HEAD
-void DrawSphere(const Eigen::Vector3d& center, const Eigen::Matrix3d& rotation,
-                double radius);
-
-void DrawBox(const Eigen::Vector3d& center, const Eigen::Matrix3d& rotation,
-             const Eigen::Vector3d& side_lengths);
-
-void DrawCapsule(const Eigen::Vector3d& center, const Eigen::Matrix3d& rotation,
-                 double radius, double length);
-
-void DrawPoint(const Eigen::Vector3d& position);
-
-void DrawLine(const Eigen::Vector3d& pos1, const Eigen::Vector3d& pos2);
-=======
 void DrawSphere(const Eigen::Vector3d &center, const Eigen::Matrix3d &rotation,
                 double radius, int color = 0xffffff);
 
@@ -46,7 +32,6 @@
 // Make plots from columns of x.
 void EggPlot(const Eigen::VectorXd &x, const Eigen::MatrixXd &data,
              const char *title = "");
->>>>>>> 02de156f
 
 // SimulationInitialization() or SimulationStep() can call these functions to
 // indicate error conditions. Their arguments are the same as printf().
